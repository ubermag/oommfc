import numpy as np
import oommfc as oc
import micromagneticmodel as mm


def driver_script(driver, system, fixed_subregions=None, compute=None,
                  output_step=False, **kwargs):
    mif = ''
    if isinstance(driver, oc.HysteresisDriver):
        # Check evolver and set default if not passed.
        if not hasattr(driver, 'evolver'):
            driver.evolver = oc.CGEvolver()
        elif not isinstance(driver.evolver, oc.CGEvolver):
            msg = f'Cannot use {type(driver.evolver)} for evolver.'
            raise TypeError(msg)

        # Define default stopping_mxHxm if not passed. OOMMF cannot run without
        # this value.
        if not hasattr(driver, 'stopping_mxHxm'):
            driver.stopping_mxHxm = 0.1

        # Fixed spins
        if fixed_subregions is not None:
            resstr = f'{{main_atlas {" ".join(fixed_subregions)}}}'
            driver.evolver.fixed_spins = resstr

        mif += oc.scripts.evolver_script(driver.evolver)

        # Oxs_UZeeman
        Hmin, Hmax, n = kwargs['Hmin'], kwargs['Hmax'], kwargs['n']
        mif += '# OxS_UZeeman\n'
        mif += 'Specify Oxs_UZeeman {\n'
        mif += '  Hrange {\n'
        mif += '    {{ {} {} {} {} {} {} {} }}\n'.format(*Hmin, *Hmax, n-1)
        mif += '    {{ {} {} {} {} {} {} {} }}\n'.format(*Hmax, *Hmin, n-1)
        mif += '  }\n'
        mif += '}\n\n'

        # Minimisation driver script.
        mif += '# MinDriver\n'
        mif += 'Specify Oxs_MinDriver {\n'
        mif += '  evolver :evolver\n'
        mif += '  mesh :mesh\n'
        mif += '  Ms :m0_norm\n'
        mif += '  m0 :m0\n'
        for attr, value in driver:
            if attr != 'evolver':
                mif += f'  {attr} {value}\n'
        mif += '}\n\n'

        # Saving results.
        mif += 'Destination table mmArchive\n'
        mif += 'Destination mags mmArchive\n\n'
        mif += 'Schedule DataTable table Stage 1\n'
        mif += 'Schedule Oxs_MinDriver::Magnetization mags Stage 1'

    if isinstance(driver, oc.MinDriver):
        # Check evolver and set default if not passed.
        if not hasattr(driver, 'evolver'):
            driver.evolver = oc.CGEvolver()
        elif not isinstance(driver.evolver, oc.CGEvolver):
            msg = f'Cannot use {type(driver.evolver)} for evolver.'
            raise TypeError(msg)

        # Define default stopping_mxHxm if not passed. OOMMF cannot run without
        # this value.
        if not hasattr(driver, 'stopping_mxHxm'):
            driver.stopping_mxHxm = 0.1

        # Fixed spins
        if fixed_subregions is not None:
            resstr = f'{{main_atlas {" ".join(fixed_subregions)}}}'
            driver.evolver.fixed_spins = resstr

        # What is saved in output?
        if output_step:
            output_str = 'Step'
        else:
            output_str = 'Stage'

        mif += oc.scripts.evolver_script(driver.evolver)

        # Minimisation driver script.
        mif += '# MinDriver\n'
        mif += 'Specify Oxs_MinDriver {\n'
        mif += '  evolver :evolver\n'
        mif += '  mesh :mesh\n'
        mif += '  Ms :m0_norm\n'
        mif += '  m0 :m0\n'
        for attr, value in driver:
            if attr != 'evolver':
                mif += f'  {attr} {value}\n'
        mif += '}\n\n'

        # Saving results.
        mif += 'Destination table mmArchive\n'
        mif += 'Destination mags mmArchive\n\n'
        mif += f'Schedule DataTable table {output_str} 1\n'
        mif += f'Schedule Oxs_MinDriver::Magnetization mags {output_str} 1'

    if isinstance(driver, oc.TimeDriver):
        # Check evolver and set default if not passed.
<<<<<<< HEAD
        if not hasattr(driver, 'evolver'):
            if system.T > 0:
                msg = ('For simulations at finite temperature the evolver must'
                       'be specified explicitely.')
                raise RuntimeError(msg)
            elif mm.ZhangLi() in system.dynamics:
=======
        if driver.autoselect_evolver:
            if mm.ZhangLi() in system.dynamics:
>>>>>>> 2822e256
                driver.evolver = oc.SpinTEvolver()
            elif mm.Slonczewski() in system.dynamics:
                driver.evolver = oc.SpinXferEvolver()
            else:
                driver.evolver = oc.RungeKuttaEvolver()
        elif not isinstance(driver.evolver, (oc.EulerEvolver,
                                             oc.RungeKuttaEvolver,
                                             oc.SpinTEvolver,
                                             oc.SpinXferEvolver,
                                             oc.UHH_ThetaEvolver,
                                             oc.Xf_ThermHeunEvolver,
                                             oc.Xf_ThermSpinXferEvolver,
                                             )):
            msg = f'Cannot use {type(driver.evolver)} for evolver.'
            raise TypeError(msg)

        # Extract dynamics equation parameters.
        if mm.Precession() in system.dynamics:
            if isinstance(driver.evolver, oc.UHH_ThetaEvolver):
                pref = 1
                if mm.Damping() in system.dynamics:
                    pref += system.dynamics.damping.alpha**2
                driver.evolver.gamma_LL = (
                    system.dynamics.precession.gamma0 / pref)
                driver.evolver.do_precess = 1
            else:
                driver.evolver.gamma_G = system.dynamics.precession.gamma0
        else:
            driver.evolver.do_precess = 0
        if mm.Damping() in system.dynamics:
            driver.evolver.alpha = system.dynamics.damping.alpha
        else:
            driver.evolver.alpha = 0
        if mm.ZhangLi() in system.dynamics:
            driver.evolver.u = system.dynamics.zhangli.u
            driver.evolver.beta = system.dynamics.zhangli.beta
        if mm.Slonczewski() in system.dynamics:
            driver.evolver.J = system.dynamics.slonczewski.J
            driver.evolver.mp = system.dynamics.slonczewski.mp
            driver.evolver.P = system.dynamics.slonczewski.P
            driver.evolver.Lambda = system.dynamics.slonczewski.Lambda
            driver.evolver.eps_prime = system.dynamics.slonczewski.eps_prime
        if isinstance(driver.evolver, (oc.UHH_ThetaEvolver,
                                       oc.Xf_ThermHeunEvolver,
                                       oc.Xf_ThermSpinXferEvolver)):
            driver.evolver.temperature = system.T
        else:
            if system.T > 0:
                msg = (f'Evolver {driver.evolver} does not support finite'
                       ' temperature.')
                raise TypeError(msg)

        # Fixed spins
        if fixed_subregions is not None:
            resstr = f'{{main_atlas {" ".join(fixed_subregions)}}}'
            driver.evolver.fixed_spins = resstr

        mif += oc.scripts.evolver_script(driver.evolver)

        # Extract time and number of steps.
        t, n = kwargs['t'], kwargs['n']

        # TimeDriver
        mif += '# TimeDriver\n'
        mif += 'Specify Oxs_TimeDriver {\n'
        mif += '  evolver :evolver\n'
        mif += '  mesh :mesh\n'
        mif += f'  Ms :m0_norm\n'
        mif += f'  m0 :m0\n'
        mif += f'  stopping_time {t/n}\n'
        mif += f'  stage_count {n}\n'
        for attr, value in driver:
            if attr != 'evolver':
                mif += f'  {attr} {value}\n'
        mif += '}\n\n'

        # Saving results
        mif += 'Destination table mmArchive\n'
        mif += 'Destination mags mmArchive\n'
        mif += 'Destination archive mmArchive\n\n'
        mif += 'Schedule DataTable table Stage 1\n'
        mif += 'Schedule Oxs_TimeDriver::Magnetization mags Stage 1\n'

        if compute is not None:
            mif += compute

    return mif<|MERGE_RESOLUTION|>--- conflicted
+++ resolved
@@ -100,17 +100,12 @@
 
     if isinstance(driver, oc.TimeDriver):
         # Check evolver and set default if not passed.
-<<<<<<< HEAD
-        if not hasattr(driver, 'evolver'):
+        if driver.autoselect_evolver:
             if system.T > 0:
                 msg = ('For simulations at finite temperature the evolver must'
                        'be specified explicitely.')
                 raise RuntimeError(msg)
             elif mm.ZhangLi() in system.dynamics:
-=======
-        if driver.autoselect_evolver:
-            if mm.ZhangLi() in system.dynamics:
->>>>>>> 2822e256
                 driver.evolver = oc.SpinTEvolver()
             elif mm.Slonczewski() in system.dynamics:
                 driver.evolver = oc.SpinXferEvolver()
