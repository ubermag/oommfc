--- conflicted
+++ resolved
@@ -56,12 +56,8 @@
 
     def _run_simulator(self, system):
         miffilename = self._filenames(system)["miffilename"]
-<<<<<<< HEAD
-        oommf = oc.OOMMF(varname=self.varname, dockerimage=self.dockerimage)
-=======
         oommf = oc.OOMMF(self.varname, dockerimage=self.dockerimage,
                          where=None)
->>>>>>> c8363e57
         oommf.call(argstr=miffilename)
         oommf.kill()
 
